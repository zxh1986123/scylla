#!/usr/bin/env python3
# -*- coding: utf-8 -*-
#
# Copyright (C) 2015 ScyllaDB
#

#
# This file is part of Scylla.
#
# Scylla is free software: you can redistribute it and/or modify
# it under the terms of the GNU Affero General Public License as published by
# the Free Software Foundation, either version 3 of the License, or
# (at your option) any later version.
#
# Scylla is distributed in the hope that it will be useful,
# but WITHOUT ANY WARRANTY; without even the implied warranty of
# MERCHANTABILITY or FITNESS FOR A PARTICULAR PURPOSE.  See the
# GNU General Public License for more details.
#
# You should have received a copy of the GNU General Public License
# along with Scylla.  If not, see <http://www.gnu.org/licenses/>.
#
import os
import sys
import argparse
import subprocess
import concurrent.futures
import io

boost_tests = [
    'bytes_ostream_test',
    'chunked_vector_test',
    'compress_test',
    'continuous_data_consumer_test',
    'types_test',
    'keys_test',
    'mutation_test',
    'mvcc_test',
    'schema_registry_test',
    'range_test',
    'mutation_reader_test',
    'serialized_action_test',
    'cql_query_test',
    'secondary_index_test',
    'json_cql_query_test',
    'filtering_test',
    'storage_proxy_test',
    'schema_change_test',
    'sstable_mutation_test',
    'sstable_resharding_test',
    'commitlog_test',
    'hash_test',
    'test-serialization',
    'cartesian_product_test',
    'allocation_strategy_test',
    'UUID_test',
    'compound_test',
    'murmur_hash_test',
    'partitioner_test',
    'frozen_mutation_test',
    'canonical_mutation_test',
    'gossiping_property_file_snitch_test',
    'row_cache_test',
    'cache_flat_mutation_reader_test',
    'network_topology_strategy_test',
    'query_processor_test',
    'batchlog_manager_test',
    'logalloc_test',
    'log_heap_test',
    'crc_test',
    'checksum_utils_test',
    'flush_queue_test',
    'config_test',
    'dynamic_bitset_test',
    'gossip_test',
    'managed_vector_test',
    'map_difference_test',
    'memtable_test',
    'mutation_query_test',
    'snitch_reset_test',
    'auth_test',
    'idl_test',
    'range_tombstone_list_test',
    'mutation_fragment_test',
    'flat_mutation_reader_test',
    'anchorless_list_test',
    'database_test',
    'input_stream_test',
    'nonwrapping_range_test',
    'virtual_reader_test',
    'counter_test',
    'cell_locker_test',
    'view_schema_test',
    'view_build_test',
    'view_complex_test',
    'clustering_ranges_walker_test',
    'vint_serialization_test',
    'duration_test',
    'loading_cache_test',
    'castas_fcts_test',
    'big_decimal_test',
    'aggregate_fcts_test',
    'role_manager_test',
    'caching_options_test',
    'auth_resource_test',
    'cql_auth_query_test',
    'enum_set_test',
    'extensions_test',
    'cql_auth_syntax_test',
    'querier_cache',
    'limiting_data_source_test',
    'sstable_test',
    'broken_sstable_test',
    'sstable_3_x_test',
    'meta_test',
    'reusable_buffer_test',
    'multishard_writer_test',
    'observable_test',
    'transport_test',
    'fragmented_temporary_buffer_test',
    'auth_passwords_test',
    'multishard_mutation_query_test',
    'top_k_test',
<<<<<<< HEAD
    'utf8_test',
=======
    'small_vector_test',
>>>>>>> 90241872
]

other_tests = [
    'memory_footprint',
]

CONCOLORS = {'green': '\033[1;32m', 'red': '\033[1;31m', 'nocolor': '\033[0m'}

def colorformat(msg, **kwargs):
    fmt = dict(CONCOLORS)
    fmt.update(kwargs)
    return msg.format(**fmt)

def status_to_string(success):
    if success:
        status = colorformat("{green}PASSED{nocolor}") if os.isatty(sys.stdout.fileno()) else "PASSED"
    else:
        status = colorformat("{red}FAILED{nocolor}") if os.isatty(sys.stdout.fileno()) else "FAILED"

    return status

def print_progress_succint(test_path, test_args, success, cookie):
    if type(cookie) is int:
        cookie = (0, 1, cookie)

    last_len, n, n_total = cookie
    msg = "[{}/{}] {} {} {}".format(n, n_total, status_to_string(success), test_path, ' '.join(test_args))
    if sys.stdout.isatty():
        print('\r' + ' ' * last_len, end='')
        last_len = len(msg)
        print('\r' + msg, end='')
    else:
        print(msg)

    return (last_len, n + 1, n_total)


def print_status_verbose(test_path, test_args, success, cookie):
    if type(cookie) is int:
        cookie = (1, cookie)

    n, n_total = cookie
    msg = "[{}/{}] {} {} {}".format(n, n_total, status_to_string(success), test_path, ' '.join(test_args))
    print(msg)

    return (n + 1, n_total)


class Alarm(Exception):
    pass


def alarm_handler(signum, frame):
    raise Alarm


if __name__ == "__main__":
    all_modes = ['debug', 'release']

    sysmem = os.sysconf('SC_PAGE_SIZE') * os.sysconf('SC_PHYS_PAGES')
    testmem = 2e9
    default_num_jobs = ((sysmem - 4e9) // testmem)

    parser = argparse.ArgumentParser(description="Scylla test runner")
    parser.add_argument('--fast', action="store_true",
                        help="Run only fast tests")
    parser.add_argument('--name', action="store",
                        help="Run only test whose name contains given string")
    parser.add_argument('--mode', choices=all_modes,
                        help="Run only tests for given build mode")
    parser.add_argument('--timeout', action="store", default="300", type=int,
                        help="timeout value for test execution")
    parser.add_argument('--jenkins', action="store",
                        help="jenkins output file prefix")
    parser.add_argument('--verbose', '-v', action='store_true', default=False,
                        help='Verbose reporting')
    parser.add_argument('--jobs', '-j', action="store", default=default_num_jobs, type=int,
                        help="Number of jobs to use for running the tests")
    args = parser.parse_args()

    print_progress = print_status_verbose if args.verbose else print_progress_succint

    custom_seastar_args = {
        "sstable_test": ['-c1'],
        "sstable_3_x_test": ['-c1'],
        "mutation_reader_test": ['-c{}'.format(min(os.cpu_count(), 3)), '-m2G'],
    }

    test_to_run = []
    modes_to_run = all_modes if not args.mode else [args.mode]
    for mode in modes_to_run:
        prefix = os.path.join('build', mode, 'tests')
        standard_args = '--overprovisioned --unsafe-bypass-fsync 1 --blocked-reactor-notify-ms 2000000'.split()
        seastar_args = '-c2 -m2G'.split()
        for test in other_tests:
            test_to_run.append((os.path.join(prefix, test), 'other', custom_seastar_args.get(test, seastar_args) + standard_args))
        for test in boost_tests:
            test_to_run.append((os.path.join(prefix, test), 'boost', custom_seastar_args.get(test, seastar_args) + standard_args))

    if 'release' in modes_to_run:
        test_to_run.append(('build/release/tests/lsa_async_eviction_test', 'other',
                            '-c1 -m200M --size 1024 --batch 3000 --count 2000000'.split() + standard_args))
        test_to_run.append(('build/release/tests/lsa_sync_eviction_test', 'other',
                            '-c1 -m100M --count 10 --standard-object-size 3000000'.split() + standard_args))
        test_to_run.append(('build/release/tests/lsa_sync_eviction_test', 'other',
                            '-c1 -m100M --count 24000 --standard-object-size 2048'.split() + standard_args))
        test_to_run.append(('build/release/tests/lsa_sync_eviction_test', 'other',
                            '-c1 -m1G --count 4000000 --standard-object-size 128'.split() + standard_args))
        test_to_run.append(('build/release/tests/row_cache_alloc_stress', 'other',
                            '-c1 -m2G'.split() + standard_args))
        test_to_run.append(('build/release/tests/row_cache_stress_test', 'other', '-c1 -m1G --seconds 10'.split() + standard_args))

    if args.name:
        test_to_run = [t for t in test_to_run if args.name in t[0]]

    failed_tests = []

    n_total = len(test_to_run)
    env = os.environ
    # disable false positive due to new (with_alignment(...)) ...
    env['ASAN_OPTIONS'] = 'alloc_dealloc_mismatch=0'
    env['UBSAN_OPTIONS'] = 'print_stacktrace=1'
    env['BOOST_TEST_CATCH_SYSTEM_ERRORS'] = 'no'

    def run_test(path, type, exec_args):
        boost_args = []
        # avoid modifying in-place, it will change test_to_run
        exec_args = exec_args + '--collectd 0'.split()
        file = io.StringIO()
        if args.jenkins and type == 'boost':
            mode = 'release'
            if path.startswith(os.path.join('build', 'debug')):
                mode = 'debug'
            xmlout = (args.jenkins + "." + mode + "." + os.path.basename(path.split()[0]) + ".boost.xml")
            boost_args += ['--report_level=no', '--logger=HRF,test_suite:XML,test_suite,' + xmlout]
        if type == 'boost':
            boost_args += ['--']

        def report_error(exc, out, report_subcause):
            report_subcause(exc)
            if out:
                print('=== stdout START ===', file=file)
                print(out, file=file)
                print('=== stdout END ===', file=file)
        success = False
        try:
            subprocess.check_output([path] + boost_args + exec_args,
                                    stderr=subprocess.STDOUT,
                                    timeout=args.timeout,
                                    env=env, preexec_fn=os.setsid)
            success = True
        except subprocess.TimeoutExpired as e:
            def report_subcause(e):
                print('  timed out', file=file)
            report_error(e, e.output.decode(encoding='UTF-8'), report_subcause=report_subcause)
        except subprocess.CalledProcessError as e:
            def report_subcause(e):
                print('  with error code {code}\n'.format(code=e.returncode), file=file)
            report_error(e, e.output.decode(encoding='UTF-8'), report_subcause=report_subcause)
        except Exception as e:
            def report_subcause(e):
                print('  with error {e}\n'.format(e=e), file=file)
            report_error(e, e, report_subcause=report_subcause)
        return (path, boost_args + exec_args, success, file.getvalue())

    executor = concurrent.futures.ThreadPoolExecutor(max_workers=args.jobs)
    futures = []
    for n, test in enumerate(test_to_run):
        path = test[0]
        test_type = test[1]
        exec_args = test[2] if len(test) >= 3 else []
        futures.append(executor.submit(run_test, path, test_type, exec_args))

    cookie = n_total
    for future in concurrent.futures.as_completed(futures):
        test_path, test_args, success, out = future.result()
        cookie = print_progress(test_path, test_args, success, cookie)
        if not success:
            failed_tests.append((test_path, test_args, out))

    if not failed_tests:
        print('\nOK.')
    else:
        print('\n\nOutput of the failed tests:')
        for test, args, out in failed_tests:
            print("Test {} {} failed:\n{}".format(test, ' '.join(args), out))
        print('\n\nThe following test(s) have failed:')
        for test, args, _ in failed_tests:
            print('  {} {}'.format(test, ' '.join(args)))
        print('\nSummary: {} of the total {} tests failed'.format(len(failed_tests), len(test_to_run)))
        sys.exit(1)<|MERGE_RESOLUTION|>--- conflicted
+++ resolved
@@ -121,11 +121,8 @@
     'auth_passwords_test',
     'multishard_mutation_query_test',
     'top_k_test',
-<<<<<<< HEAD
     'utf8_test',
-=======
     'small_vector_test',
->>>>>>> 90241872
 ]
 
 other_tests = [
