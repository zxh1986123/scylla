--- conflicted
+++ resolved
@@ -121,12 +121,9 @@
     'auth_passwords_test',
     'multishard_mutation_query_test',
     'top_k_test',
-<<<<<<< HEAD
     'utf8_test',
     'small_vector_test',
-=======
     'data_listeners_test',
->>>>>>> 7677d2ba
 ]
 
 other_tests = [
